--- conflicted
+++ resolved
@@ -92,13 +92,8 @@
         stdin=subprocess.PIPE, stdout=subprocess.PIPE, stderr=subprocess.STDOUT)
 
     agent_v1 = subprocess.Popen(
-<<<<<<< HEAD
-        ['python', '-u', 'player.py', '--game=' + args.game, '--role=' + white_role_name,
-         '--checkpoint_path=' + str(args.white_weight_path), '--debug=' + str(args.debug)],
-=======
         ['python', '-u', 'player.py', '--game=' + game_name, '--role=' + white_role_name,
         '--checkpoint_path=' + str(args.white_weight_path), '--debug=' + str(args.debug)],
->>>>>>> fcb160df
         stdin=subprocess.PIPE, stdout=subprocess.PIPE, stderr=subprocess.STDOUT)
 
     server_list = ""
@@ -140,17 +135,10 @@
                 turn = num % 2
                 board = player[turn].run_cmd(str(num) + ' show_board')
                 board = eval(board[board.index('['):board.index(']') + 1])
-<<<<<<< HEAD
                 for i in range(size[args.game]):
                     for j in range(size[args.game]):
                         print show[board[i * size[args.game] + j]] + " ",
                     print "\n",
-=======
-                for i in range(size[game_name]):
-                    for j in range(size[game_name]):
-                        print(show[board[i * size[game_name] + j]] + " "),
-                    print("\n"),
->>>>>>> fcb160df
                 data.boards.append(board)
                 start_time = time.time()
                 move = player[turn].run_cmd(str(num) + ' genmove ' + color[turn] + '\n')
@@ -195,18 +183,9 @@
     except KeyboardInterrupt:
         pass
 
-<<<<<<< HEAD
     ns = Pyro4.locateNS()
     ns.unregister(black_role_name)
     ns.unregister(white_role_name)
-=======
-    except Exception as e:
-        print(e)
-        subprocess.call(["kill", "-9", str(agent_v0.pid)])
-        subprocess.call(["kill", "-9", str(agent_v1.pid)])
-        print("Kill all player, finish all game.")
-
->>>>>>> fcb160df
     subprocess.call(["kill", "-9", str(agent_v0.pid)])
     subprocess.call(["kill", "-9", str(agent_v1.pid)])
     print("Kill all player, finish all game.")