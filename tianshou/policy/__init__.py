from tianshou.policy.base import BasePolicy
from tianshou.policy.random import RandomPolicy
from tianshou.policy.imitation.base import ImitationPolicy
from tianshou.policy.modelfree.dqn import DQNPolicy
from tianshou.policy.modelfree.pg import PGPolicy
from tianshou.policy.modelfree.a2c import A2CPolicy
from tianshou.policy.modelfree.ddpg import DDPGPolicy
from tianshou.policy.modelfree.ppo import PPOPolicy
from tianshou.policy.modelfree.td3 import TD3Policy
from tianshou.policy.modelfree.sac import SACPolicy
from tianshou.policy.multiagent.mapolicy import MultiAgentPolicyManager
from tianshou.policy.modelbase.psrl import PSRLPolicy


__all__ = [
<<<<<<< HEAD
    'BasePolicy',
    'RandomPolicy',
    'ImitationPolicy',
    'DQNPolicy',
    'PGPolicy',
    'A2CPolicy',
    'DDPGPolicy',
    'PPOPolicy',
    'TD3Policy',
    'SACPolicy',
    'MultiAgentPolicyManager',
    'PSRLPolicy',
=======
    "BasePolicy",
    "RandomPolicy",
    "ImitationPolicy",
    "DQNPolicy",
    "PGPolicy",
    "A2CPolicy",
    "DDPGPolicy",
    "PPOPolicy",
    "TD3Policy",
    "SACPolicy",
    "MultiAgentPolicyManager",
>>>>>>> c91def6c
]<|MERGE_RESOLUTION|>--- conflicted
+++ resolved
@@ -13,20 +13,6 @@
 
 
 __all__ = [
-<<<<<<< HEAD
-    'BasePolicy',
-    'RandomPolicy',
-    'ImitationPolicy',
-    'DQNPolicy',
-    'PGPolicy',
-    'A2CPolicy',
-    'DDPGPolicy',
-    'PPOPolicy',
-    'TD3Policy',
-    'SACPolicy',
-    'MultiAgentPolicyManager',
-    'PSRLPolicy',
-=======
     "BasePolicy",
     "RandomPolicy",
     "ImitationPolicy",
@@ -38,5 +24,5 @@
     "TD3Policy",
     "SACPolicy",
     "MultiAgentPolicyManager",
->>>>>>> c91def6c
+    "PSRLPolicy",
 ]